--- conflicted
+++ resolved
@@ -1,6 +1,6 @@
 .DS_Store
 .*DS_Store
-.envrc
+5envrc
 .direnv
 
 books
@@ -16,11 +16,6 @@
 
 tmp/
 *tmp*
-<<<<<<< HEAD
-tmp.5*
 
-**.egg-info
-=======
 tmp.*
-*.egg-info
->>>>>>> 30bbb7d4
+*.egg-info